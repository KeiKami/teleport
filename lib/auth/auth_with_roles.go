--- conflicted
+++ resolved
@@ -2268,13 +2268,6 @@
 }
 
 // SetClusterNetworkingConfig sets cluster networking configuration.
-<<<<<<< HEAD
-func (a *ServerWithRoles) SetClusterNetworkingConfig(ctx context.Context, netConfig types.ClusterNetworkingConfig) error {
-	if err := a.action(apidefaults.Namespace, types.KindClusterNetworkingConfig, services.VerbCreate); err != nil {
-		return trace.Wrap(err)
-	}
-	if err := a.action(apidefaults.Namespace, types.KindClusterNetworkingConfig, services.VerbUpdate); err != nil {
-=======
 func (a *ServerWithRoles) SetClusterNetworkingConfig(ctx context.Context, newNetConfig types.ClusterNetworkingConfig) error {
 	storedNetConfig, err := a.authServer.GetClusterNetworkingConfig(ctx)
 	if err != nil {
@@ -2282,7 +2275,7 @@
 	}
 
 	for _, verb := range verbsToReplaceResourceWithOrigin(storedNetConfig) {
-		if err := a.action(defaults.Namespace, types.KindClusterNetworkingConfig, verb); err != nil {
+		if err := a.action(apidefaults.Namespace, types.KindClusterNetworkingConfig, verb); err != nil {
 			return trace.Wrap(err)
 		}
 	}
@@ -2300,8 +2293,7 @@
 		return trace.BadParameter("config-file configuration cannot be reset")
 	}
 
-	if err := a.action(defaults.Namespace, types.KindClusterNetworkingConfig, services.VerbUpdate); err != nil {
->>>>>>> 3ca21aca
+	if err := a.action(apidefaults.Namespace, types.KindClusterNetworkingConfig, services.VerbUpdate); err != nil {
 		return trace.Wrap(err)
 	}
 
