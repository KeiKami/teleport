/*
Copyright 2018-2020 Gravitational, Inc.

Licensed under the Apache License, Version 2.0 (the "License");
you may not use this file except in compliance with the License.
You may obtain a copy of the License at

    http://www.apache.org/licenses/LICENSE-2.0

Unless required by applicable law or agreed to in writing, software
distributed under the License is distributed on an "AS IS" BASIS,
WITHOUT WARRANTIES OR CONDITIONS OF ANY KIND, either express or implied.
See the License for the specific language governing permissions and
limitations under the License.

*/

package test

import (
	"bytes"
	"context"
	"encoding/json"
	"io/ioutil"
	"os"
	"testing"
	"time"

	apidefaults "github.com/gravitational/teleport/api/defaults"
	"github.com/gravitational/teleport/lib/events"
	"github.com/gravitational/teleport/lib/fixtures"
	"github.com/gravitational/teleport/lib/session"
	"github.com/gravitational/teleport/lib/utils"

	"github.com/jonboulle/clockwork"
	"github.com/stretchr/testify/require"
	"gopkg.in/check.v1"
)

// UploadDownload tests uploads and downloads
func UploadDownload(t *testing.T, handler events.MultipartHandler) {
	val := "hello, how is it going? this is the uploaded file"
	id := session.NewID()
	_, err := handler.Upload(context.TODO(), id, bytes.NewBuffer([]byte(val)))
	require.Nil(t, err)

	f, err := ioutil.TempFile("", string(id))
	require.Nil(t, err)
	defer os.Remove(f.Name())
	defer f.Close()

	err = handler.Download(context.TODO(), id, f)
	require.Nil(t, err)

	_, err = f.Seek(0, 0)
	require.Nil(t, err)

	data, err := ioutil.ReadAll(f)
	require.Nil(t, err)
	require.Equal(t, string(data), val)
}

// DownloadNotFound tests handling of the scenario when download is not found
func DownloadNotFound(t *testing.T, handler events.MultipartHandler) {
	id := session.NewID()

	f, err := ioutil.TempFile("", string(id))
	require.Nil(t, err)
	defer os.Remove(f.Name())
	defer f.Close()

	err = handler.Download(context.TODO(), id, f)
	fixtures.AssertNotFound(t, err)
}

// EventsSuite is a conformance test suite to verify external event backends
type EventsSuite struct {
	Log        events.IAuditLog
	Clock      clockwork.Clock
	QueryDelay time.Duration
}

// EventPagination covers event search pagination.
func (s *EventsSuite) EventPagination(c *check.C) {
	// This serves no special purpose except to make querying easier.
	baseTime := time.Date(2019, time.May, 10, 14, 43, 0, 0, time.UTC)

	names := []string{"bob", "jack", "daisy", "evan"}

	for i, name := range names {
		err := s.Log.EmitAuditEventLegacy(events.UserLocalLoginE, events.EventFields{
			events.LoginMethod:        events.LoginMethodSAML,
			events.AuthAttemptSuccess: true,
			events.EventUser:          name,
			events.EventTime:          baseTime.Add(time.Second * time.Duration(i)),
		})
		c.Assert(err, check.IsNil)
	}

	toTime := baseTime.Add(time.Hour)
	var arr []events.AuditEvent
	var err error
	var checkpoint string

	err = utils.RetryStaticFor(time.Minute*5, time.Second*5, func() error {
		arr, checkpoint, err = s.Log.SearchEvents(baseTime, toTime, defaults.Namespace, nil, 100, checkpoint)
		return err
	})
	c.Assert(err, check.IsNil)
	c.Assert(arr, check.HasLen, 4)
	c.Assert(checkpoint, check.Equals, "")

	for _, name := range names {
<<<<<<< HEAD
		err = utils.RetryStaticFor(time.Minute*5, time.Second*5, func() error {
			arr, checkpoint, err = s.Log.SearchEvents(baseTime, toTime, apidefaults.Namespace, nil, 1, checkpoint)
			return err
		})
=======
		arr, checkpoint, err = s.Log.SearchEvents(baseTime, toTime, defaults.Namespace, nil, 1, checkpoint)
>>>>>>> 53094d87
		c.Assert(err, check.IsNil)
		c.Assert(arr, check.HasLen, 1)
		event, ok := arr[0].(*events.UserLogin)
		c.Assert(ok, check.Equals, true)
		c.Assert(name, check.Equals, event.User)
	}
	if checkpoint != "" {
		arr, checkpoint, err = s.Log.SearchEvents(baseTime, toTime, defaults.Namespace, nil, 1, checkpoint)
		c.Assert(err, check.IsNil)
		c.Assert(arr, check.HasLen, 0)
	}
	c.Assert(checkpoint, check.Equals, "")

	for _, i := range []int{0, 2} {
		nameA := names[i]
		nameB := names[i+1]
		arr, checkpoint, err = s.Log.SearchEvents(baseTime, toTime, apidefaults.Namespace, nil, 2, checkpoint)
		c.Assert(err, check.IsNil)
		c.Assert(arr, check.HasLen, 2)
		eventA, okA := arr[0].(*events.UserLogin)
		eventB, okB := arr[1].(*events.UserLogin)
		c.Assert(okA, check.Equals, true)
		c.Assert(okB, check.Equals, true)
		c.Assert(nameA, check.Equals, eventA.User)
		c.Assert(nameB, check.Equals, eventB.User)
	}
	if checkpoint != "" {
		arr, checkpoint, err = s.Log.SearchEvents(baseTime, toTime, defaults.Namespace, nil, 1, checkpoint)
		c.Assert(err, check.IsNil)
		c.Assert(arr, check.HasLen, 0)
	}
	c.Assert(checkpoint, check.Equals, "")
}

// SessionEventsCRUD covers session events
func (s *EventsSuite) SessionEventsCRUD(c *check.C) {
	// Bob has logged in
	err := s.Log.EmitAuditEventLegacy(events.UserLocalLoginE, events.EventFields{
		events.LoginMethod:        events.LoginMethodSAML,
		events.AuthAttemptSuccess: true,
		events.EventUser:          "bob",
		events.EventTime:          s.Clock.Now().UTC(),
	})
	c.Assert(err, check.IsNil)

	// For eventually consistent queries
	if s.QueryDelay != 0 {
		time.Sleep(s.QueryDelay)
	}

	var history []events.AuditEvent

	err = utils.RetryStaticFor(time.Minute*5, time.Second*5, func() error {
		history, _, err = s.Log.SearchEvents(s.Clock.Now().Add(-1*time.Hour), s.Clock.Now().Add(time.Hour), apidefaults.Namespace, nil, 100, "")
		return err
	})
	c.Assert(err, check.IsNil)
	c.Assert(history, check.HasLen, 1)

	// start the session and emit data stream to it and wrap it up
	sessionID := session.NewID()
	err = s.Log.PostSessionSlice(events.SessionSlice{
		Namespace: apidefaults.Namespace,
		SessionID: string(sessionID),
		Chunks: []*events.SessionChunk{
			// start the seession
			&events.SessionChunk{
				Time:       s.Clock.Now().UTC().UnixNano(),
				EventIndex: 0,
				EventType:  events.SessionStartEvent,
				Data:       marshal(events.EventFields{events.EventLogin: "bob"}),
			},
			// emitting session end event should close the session
			&events.SessionChunk{
				Time:       s.Clock.Now().Add(time.Hour).UTC().UnixNano(),
				EventIndex: 4,
				EventType:  events.SessionEndEvent,
				Data:       marshal(events.EventFields{events.EventLogin: "bob"}),
			},
		},
		Version: events.V2,
	})
	c.Assert(err, check.IsNil)

	// read the session event
	historyEvents, err := s.Log.GetSessionEvents(apidefaults.Namespace, sessionID, 0, false)
	c.Assert(err, check.IsNil)
	c.Assert(historyEvents, check.HasLen, 2)
	c.Assert(historyEvents[0].GetString(events.EventType), check.Equals, events.SessionStartEvent)
	c.Assert(historyEvents[1].GetString(events.EventType), check.Equals, events.SessionEndEvent)

	history, _, err = s.Log.SearchSessionEvents(s.Clock.Now().Add(-1*time.Hour), s.Clock.Now().Add(2*time.Hour), 100, "")
	c.Assert(err, check.IsNil)
	c.Assert(history, check.HasLen, 2)

	history, _, err = s.Log.SearchSessionEvents(s.Clock.Now().Add(-1*time.Hour), s.Clock.Now().Add(time.Hour-time.Second), 100, "")
	c.Assert(err, check.IsNil)
	c.Assert(history, check.HasLen, 1)
}

func marshal(f events.EventFields) []byte {
	data, err := json.Marshal(f)
	if err != nil {
		panic(err)
	}
	return data
}<|MERGE_RESOLUTION|>--- conflicted
+++ resolved
@@ -103,7 +103,7 @@
 	var checkpoint string
 
 	err = utils.RetryStaticFor(time.Minute*5, time.Second*5, func() error {
-		arr, checkpoint, err = s.Log.SearchEvents(baseTime, toTime, defaults.Namespace, nil, 100, checkpoint)
+		arr, checkpoint, err = s.Log.SearchEvents(baseTime, toTime, apidefaults.Namespace, nil, 100, checkpoint)
 		return err
 	})
 	c.Assert(err, check.IsNil)
@@ -111,14 +111,7 @@
 	c.Assert(checkpoint, check.Equals, "")
 
 	for _, name := range names {
-<<<<<<< HEAD
-		err = utils.RetryStaticFor(time.Minute*5, time.Second*5, func() error {
-			arr, checkpoint, err = s.Log.SearchEvents(baseTime, toTime, apidefaults.Namespace, nil, 1, checkpoint)
-			return err
-		})
-=======
-		arr, checkpoint, err = s.Log.SearchEvents(baseTime, toTime, defaults.Namespace, nil, 1, checkpoint)
->>>>>>> 53094d87
+		arr, checkpoint, err = s.Log.SearchEvents(baseTime, toTime, apidefaults.Namespace, nil, 1, checkpoint)
 		c.Assert(err, check.IsNil)
 		c.Assert(arr, check.HasLen, 1)
 		event, ok := arr[0].(*events.UserLogin)
@@ -126,7 +119,7 @@
 		c.Assert(name, check.Equals, event.User)
 	}
 	if checkpoint != "" {
-		arr, checkpoint, err = s.Log.SearchEvents(baseTime, toTime, defaults.Namespace, nil, 1, checkpoint)
+		arr, checkpoint, err = s.Log.SearchEvents(baseTime, toTime, apidefaults.Namespace, nil, 1, checkpoint)
 		c.Assert(err, check.IsNil)
 		c.Assert(arr, check.HasLen, 0)
 	}
@@ -146,7 +139,7 @@
 		c.Assert(nameB, check.Equals, eventB.User)
 	}
 	if checkpoint != "" {
-		arr, checkpoint, err = s.Log.SearchEvents(baseTime, toTime, defaults.Namespace, nil, 1, checkpoint)
+		arr, checkpoint, err = s.Log.SearchEvents(baseTime, toTime, apidefaults.Namespace, nil, 1, checkpoint)
 		c.Assert(err, check.IsNil)
 		c.Assert(arr, check.HasLen, 0)
 	}
