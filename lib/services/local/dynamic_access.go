--- conflicted
+++ resolved
@@ -92,13 +92,8 @@
 		req.SetResolveAnnotations(params.Annotations)
 		if len(params.Roles) > 0 {
 			for _, role := range params.Roles {
-<<<<<<< HEAD
 				if !apiutils.SliceContainsStr(req.GetRoles(), role) {
-					return trace.BadParameter("role %q not in original request, overrides must be a subset of original role list", role)
-=======
-				if !utils.SliceContainsStr(req.GetRoles(), role) {
 					return nil, trace.BadParameter("role %q not in original request, overrides must be a subset of original role list", role)
->>>>>>> 53094d87
 				}
 			}
 			req.SetRoles(params.Roles)
