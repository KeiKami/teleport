--- conflicted
+++ resolved
@@ -1611,13 +1611,8 @@
 			kind: services.WatchKind{
 				Kind: services.KindNode,
 			},
-<<<<<<< HEAD
-			crud: func() services.Resource {
+			crud: func(context.Context) services.Resource {
 				srv := NewServer(services.KindNode, "srv1", "127.0.0.1:2022", apidefaults.Namespace)
-=======
-			crud: func(context.Context) services.Resource {
-				srv := NewServer(services.KindNode, "srv1", "127.0.0.1:2022", defaults.Namespace)
->>>>>>> 3ca21aca
 
 				_, err := s.PresenceS.UpsertNode(ctx, srv)
 				c.Assert(err, check.IsNil)
@@ -1636,13 +1631,8 @@
 			kind: services.WatchKind{
 				Kind: services.KindProxy,
 			},
-<<<<<<< HEAD
-			crud: func() services.Resource {
+			crud: func(context.Context) services.Resource {
 				srv := NewServer(services.KindProxy, "srv1", "127.0.0.1:2022", apidefaults.Namespace)
-=======
-			crud: func(context.Context) services.Resource {
-				srv := NewServer(services.KindProxy, "srv1", "127.0.0.1:2022", defaults.Namespace)
->>>>>>> 3ca21aca
 
 				err := s.PresenceS.UpsertProxy(srv)
 				c.Assert(err, check.IsNil)
