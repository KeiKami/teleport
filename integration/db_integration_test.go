--- conflicted
+++ resolved
@@ -22,11 +22,8 @@
 	"testing"
 	"time"
 
-<<<<<<< HEAD
 	apidefaults "github.com/gravitational/teleport/api/defaults"
-=======
 	"github.com/gravitational/teleport/api/types"
->>>>>>> 53094d87
 	"github.com/gravitational/teleport/lib"
 	"github.com/gravitational/teleport/lib/auth"
 	"github.com/gravitational/teleport/lib/auth/testauthority"
@@ -271,7 +268,7 @@
 		t.Fatalf("failed to create linear backoff: %v", err)
 	}
 	for {
-		events, _, err := cli.SearchEvents(startTime, time.Now().Add(time.Hour), defaults.Namespace, []string{eventType}, 100, "")
+		events, _, err := cli.SearchEvents(startTime, time.Now().Add(time.Hour), apidefaults.Namespace, []string{eventType}, 100, "")
 		if err != nil {
 			t.Fatalf("failed to call SearchEvents: %v", err)
 		}
@@ -576,12 +573,7 @@
 	for {
 		select {
 		case <-time.Tick(500 * time.Millisecond):
-<<<<<<< HEAD
-			_, err := accessPoint.GetDatabaseServers(context.Background(), apidefaults.Namespace)
-			if err == nil {
-				return
-=======
-			servers, err := accessPoint.GetDatabaseServers(context.Background(), defaults.Namespace)
+			servers, err := accessPoint.GetDatabaseServers(context.Background(), apidefaults.Namespace)
 			if err != nil {
 				logrus.WithError(err).Debugf("Leaf cluster access point is unavailable.")
 				continue
@@ -589,7 +581,6 @@
 			if !containsDBServer(servers, p.leaf.mysqlService.Name) {
 				logrus.WithError(err).Debugf("Leaf db service %q is unavailable.", p.leaf.mysqlService.Name)
 				continue
->>>>>>> 53094d87
 			}
 			if !containsDBServer(servers, p.leaf.postgresService.Name) {
 				logrus.WithError(err).Debugf("Leaf db service %q is unavailable.", p.leaf.postgresService.Name)
