--- conflicted
+++ resolved
@@ -69,13 +69,8 @@
     "karma-spec-reporter": "0.0.24",
     "karma-webpack": "^1.7.0",
     "mocha": "^2.0.1",
-<<<<<<< HEAD
-    "node-inspector": "^0.12.3",
-    "node-sass": "^3.3.2",
-=======
     "node-inspector": "^1.0.0",
     "node-sass": "^4.5.2",
->>>>>>> b8d72bfe
     "raw-loader": "^0.5.1",
     "react-addons-test-utils": "15.1.0",
     "react-hot-loader": "^1.3.0",
